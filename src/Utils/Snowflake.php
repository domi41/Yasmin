<?php
/**
 * Yasmin
 * Copyright 2017-2018 Charlotte Dunois, All Rights Reserved
 *
 * Website: https://charuru.moe
 * License: https://github.com/CharlotteDunois/Yasmin/blob/master/LICENSE
*/

namespace CharlotteDunois\Yasmin\Utils;

/**
 * Represents a Snowflake.
 * @property float      $timestamp  The timestamp of when this snowflake got generated. In seconds with microseconds.
 * @property int        $workerID   The ID of the worker which generated this snowflake.
 * @property int        $processID  The ID of the process which generated this snowflake.
 * @property int        $increment  The increment index of the snowflake.
 * @property string     $binary     The binary representation of this snowflake.
 * @property \DateTime  $date       A DateTime instance of the timestamp.
 */
class Snowflake {
    /**
     * Time since UNIX epoch to Discord epoch.
     * @var int
     */
    const EPOCH = 1420070400;
    
    protected static $incrementIndex = 0;
    protected static $incrementTime = 0;
    
    protected $timestamp;
    protected $workerID;
    protected $processID;
    protected $increment;
    protected $binary;
    
    /**
     * Constructor.
     * @param string|int  $snowflake
     */
    function __construct($snowflake) {
        if(\PHP_INT_SIZE === 4) {
            $this->binary = \str_pad(\base_convert($snowflake, 10, 2), 64, 0, \STR_PAD_LEFT);
            
            $time = \base_convert(\substr($this->binary, 0, 42), 2, 10);
            
            $this->timestamp = (float) ((((int) \substr($time, 0, -3)) + self::EPOCH).'.'.\substr($time, -3));
            $this->workerID = (int) \base_convert(\substr($this->binary, 42, 5), 2, 10);
            $this->processID = (int) \base_convert(\substr($this->binary, 47, 5), 2, 10);
            $this->increment = (int) \base_convert(\substr($this->binary, 52, 12), 2, 10);
        } else {
            $snowflake = (int) $snowflake;
            $this->binary = \str_pad(\decbin($snowflake), 64, 0, \STR_PAD_LEFT);
            
            $time = (string) ($snowflake >> 22);
            
            $this->timestamp = (float) ((((int) \substr($time, 0, -3)) + self::EPOCH).'.'.\substr($time, -3));
            $this->workerID = ($snowflake & 0x3E0000) >> 17;
            $this->processID = ($snowflake & 0x1F000) >> 12;
            $this->increment = ($snowflake & 0xFFF);
        }
    }
    
    /**
     * @throws \Exception
     * @internal
     */
    function __get($name) {
        switch($name) {
            case 'timestamp':
            case 'workerID':
            case 'processID':
            case 'increment':
            case 'binary':
                return $this->$name;
            break;
            case 'date':
                return \CharlotteDunois\Yasmin\Utils\DataHelpers::makeDateTime(((int) $this->timestamp));
            break;
        }
        
        throw new \Exception('Undefined property: '.(self::class).'::$'.$name);
    }
    
    /**
     * Deconstruct a snowflake.
     * @param string|int  $snowflake
     * @return Snowflake
     */
    static function deconstruct($snowflake) {
        return (new self($snowflake));
    }
    
    /**
     * Generates a new snowflake.
     * @param int  $workerID   Valid values are in the range of 0-31.
     * @param int  $processID  Valid values are in the range of 0-31.
     * @return string
     */
    static function generate(int $workerID = 1, int $processID = 0) {
        if($workerID > 31 || $workerID < 0) {
            throw new \InvalidArgumentException('Worker ID is out of range');
        }
        
        if($processID > 31 || $processID < 0) {
            throw new \InvalidArgumentException('Process ID is out of range');
        }
        
        $time = \microtime(true);
        
        if($time === self::$incrementTime) {
            self::$incrementIndex++;
            
            if(self::$incrementIndex >= 4095) {
                \usleep(1);
                self::$incrementIndex = 0;
            }
        } else {
<<<<<<< HEAD
            self::$incrementIndex = 0;
=======
>>>>>>> 3e5d0bd2
            self::$incrementTime = $time;
        }
        
        $workerID = \str_pad(\decbin($workerID), 5, 0, \STR_PAD_LEFT);
        $processID = \str_pad(\decbin($processID), 5, 0, \STR_PAD_LEFT);
        
        $mtime = \explode('.', ((string) \microtime(true)));
        if(\count($mtime) < 2) {
            $mtime[1] = '000';
        }
        
        $time = ((string) (((int) $mtime[0]) - self::EPOCH)).\substr($mtime[1], 0, 3);
        
        if(\PHP_INT_SIZE === 4) {
            $binary = \str_pad(\base_convert($time, 10, 2), 42, 0, \STR_PAD_LEFT).$workerID.$processID.\str_pad(\decbin(self::$incrementIndex), 12, 0, \STR_PAD_LEFT);
            return \base_convert($binary, 2, 10);
        } else {
            $binary = \str_pad(\decbin(((int) $time)), 42, 0, \STR_PAD_LEFT).$workerID.$processID.\str_pad(\decbin(self::$incrementIndex), 12, 0, \STR_PAD_LEFT);
            return ((string) \bindec($binary));
        }
    }
    
    /**
     * This method merely determines whether a given snowflake is considered valid, but not if it exists.
     * @return bool
     */
    function isValid() {
        return ($this->timestamp >= self::EPOCH && $this->timestamp < \microtime(true) && $this->workerID >= 0 && $this->workerID < 32 && $this->processID >= 0 && $this->processID < 32 && $this->increment >= 0 && $this->increment < 4096);
    }
}<|MERGE_RESOLUTION|>--- conflicted
+++ resolved
@@ -116,17 +116,14 @@
                 self::$incrementIndex = 0;
             }
         } else {
-<<<<<<< HEAD
             self::$incrementIndex = 0;
-=======
->>>>>>> 3e5d0bd2
             self::$incrementTime = $time;
         }
         
         $workerID = \str_pad(\decbin($workerID), 5, 0, \STR_PAD_LEFT);
         $processID = \str_pad(\decbin($processID), 5, 0, \STR_PAD_LEFT);
         
-        $mtime = \explode('.', ((string) \microtime(true)));
+        $mtime = \explode('.', ((string) $time));
         if(\count($mtime) < 2) {
             $mtime[1] = '000';
         }
